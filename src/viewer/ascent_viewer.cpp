/*
 * Copyright 2023 Simon Vetter
 * 
 * This file is part of PeakAscentLogger.
 * 
 * PeakAscentLogger is free software: you can redistribute it and/or modify it under the terms
 * of the GNU General Public License as published by the Free Software Foundation,
 * either version 3 of the License, or (at your option) any later version.
 * 
 * PeakAscentLogger is distributed in the hope that it will be useful, but WITHOUT ANY WARRANTY;
 * without even the implied warranty of MERCHANTABILITY or FITNESS FOR A PARTICULAR PURPOSE.
 * See the GNU General Public License for more details.
 * 
 * You should have received a copy of the GNU General Public License along with PeakAscentLogger.
 * If not, see <https://www.gnu.org/licenses/>.
 */

/**
 * @file ascent_viewer.h
 * 
 * This file defines the AscentViewer class.
 */

#include "ascent_viewer.h"

#include <QDialog>
#include <QStyle>
#include <QImageReader>
#include <QMessageBox>
#include <QDir>
#include <QColorSpace>
#include <QFileDialog>



/**
 * Creates a new AscentViewer.
 * 
 * @param parent		The application's main window.
 * @param db			The project's database.
 * @param typesHandler	The application's ItemTypesHandler.
 * @param viewRowIndex	The view row index of the ascent to open in the viewer.
 */
AscentViewer::AscentViewer(MainWindow* parent, Database* db, const ItemTypesHandler* typesHandler, int viewRowIndex) :
		QDialog(parent),
		mainWindow(parent),
		db(db),
		typesHandler(typesHandler),
		compAscents((CompositeAscentsTable*) typesHandler->get(ItemTypeAscent)->compTable),
		compPeaks((CompositePeaksTable*) typesHandler->get(ItemTypePeak)->compTable),
		compTrips((CompositeTripsTable*) typesHandler->get(ItemTypeTrip)->compTable),
		currentViewRowIndex(viewRowIndex),
		currentAscentID(ItemID()),
		photos(QList<Photo>()),
		descriptionEditable(false),
		photoDescriptionEditable(false),
		infoContextMenu(QMenu(this))
{
	setupUi(this);
	setWindowIcon(QIcon(":/icons/ico/ascent_viewer_multisize_square.ico"));
	additionalUISetup();
	
	connectUI();
	setupContextMenus();
	setupShortcuts();
	
	changeToAscent(viewRowIndex);
}

/**
 * Destroys the AscentViewer.
 */
AscentViewer::~AscentViewer()
{
	delete imageLabel;
}



// INITIAL SETUP

/**
 * Configures stretch, restores geometry, sets button icons, and more UI setup.
 */
void AscentViewer::additionalUISetup()
{
	centralSplitter->setStretchFactor(0, 1);
	centralSplitter->setStretchFactor(1, 2);
	centralSplitter->setSizes({ centralSplitter->size().width() / 2, centralSplitter->size().width() / 2 });
	
	if (Settings::rememberWindowPositions.get()) {
		restoreDialogGeometry(this, mainWindow, &Settings::ascentViewer_geometry);
		restoreSplitterSizes();
	}
	
	
	peakVolcanoCheckbox->setAttribute(Qt::WA_TransparentForMouseEvents);
	ascentTraverseCheckbox->setAttribute(Qt::WA_TransparentForMouseEvents);
	
	imageLabel = new ScalableImageLabel(imageScrollArea);
	imageScrollArea->setBackgroundRole(QPalette::Dark);
	imageScrollArea->setWidget(imageLabel);
	
	firstPhotoButton		->setIcon(style()->standardIcon(QStyle::SP_MediaSkipBackward));
	lastPhotoButton			->setIcon(style()->standardIcon(QStyle::SP_MediaSkipForward));
	addPhotosButton			->setIcon(style()->standardIcon(QStyle::SP_DirOpenIcon));
	removePhotoButton		->setIcon(style()->standardIcon(QStyle::SP_TrashIcon));
	
	firstAscentButton		->setIcon(style()->standardIcon(QStyle::SP_MediaSkipBackward));
	lastAscentButton		->setIcon(style()->standardIcon(QStyle::SP_MediaSkipForward));
	firstAscentOfPeakButton	->setIcon(style()->standardIcon(QStyle::SP_MediaSkipBackward));
	lastAscentOfPeakButton	->setIcon(style()->standardIcon(QStyle::SP_MediaSkipForward));
	
	movePhotoLeftButton		->setIcon(style()->standardIcon(QStyle::SP_ArrowLeft));
	movePhotoRightButton	->setIcon(style()->standardIcon(QStyle::SP_ArrowRight));
	
	descriptionEditable = editDescriptionButton->isChecked();
	photoDescriptionEditable = editPhotoDescriptionButton->isChecked();
	handle_descriptionEditableChanged();
	handle_photoDescriptionEditableChanged();
}

/**
 * Connects interactive UI elements to event handler functions.
 */
void AscentViewer::connectUI()
{
	// Ascent navigation
	connect(firstAscentButton,			&QToolButton::clicked,	this,	&AscentViewer::handle_firstAscent);
	connect(previousAscentButton,		&QToolButton::clicked,	this,	&AscentViewer::handle_previousAscent);
	connect(nextAscentButton,			&QToolButton::clicked,	this,	&AscentViewer::handle_nextAscent);
	connect(lastAscentButton,			&QToolButton::clicked,	this,	&AscentViewer::handle_lastAscent);
	connect(firstAscentOfPeakButton,	&QToolButton::clicked,	this,	&AscentViewer::handle_firstAscentOfPeak);
	connect(previousAscentOfPeakButton,	&QToolButton::clicked,	this,	&AscentViewer::handle_previousAscentOfPeak);
	connect(nextAscentOfPeakButton,		&QToolButton::clicked,	this,	&AscentViewer::handle_nextAscentOfPeak);
	connect(lastAscentOfPeakButton,		&QToolButton::clicked,	this,	&AscentViewer::handle_lastAscentOfPeak);
	// Photo navigation
	connect(firstPhotoButton,			&QToolButton::clicked,	this,	&AscentViewer::handle_firstPhoto);
	connect(previousPhotoButton,		&QToolButton::clicked,	this,	&AscentViewer::handle_previousPhoto);
	connect(nextPhotoButton,			&QToolButton::clicked,	this,	&AscentViewer::handle_nextPhoto);
	connect(lastPhotoButton,			&QToolButton::clicked,	this,	&AscentViewer::handle_lastPhoto);
	// Changing photos
	connect(movePhotoLeftButton,		&QToolButton::clicked,	this,	&AscentViewer::handle_movePhotoLeft);
	connect(movePhotoRightButton,		&QToolButton::clicked,	this,	&AscentViewer::handle_movePhotoRight);
	connect(addPhotosButton,			&QToolButton::clicked,	this,	&AscentViewer::handle_addPhotos);
	connect(removePhotoButton,			&QToolButton::clicked,	this,	&AscentViewer::handle_removePhoto);
	// Edit buttons
	connect(editDescriptionButton,		&QToolButton::clicked,	this,	&AscentViewer::handle_descriptionEditableChanged);
	connect(editPhotoDescriptionButton,	&QToolButton::clicked,	this,	&AscentViewer::handle_photoDescriptionEditableChanged);
	// Context menus
	connect(tripInfoBox,				&QGroupBox::customContextMenuRequested,	this,	&AscentViewer::handle_rightClickOnTripInfo);
	connect(peakInfoBox,				&QGroupBox::customContextMenuRequested,	this,	&AscentViewer::handle_rightClickOnPeakInfo);
	connect(ascentInfoBox,				&QGroupBox::customContextMenuRequested,	this,	&AscentViewer::handle_rightClickOnAscentInfo);
}

/**
 * Populates the info area context menu.
 */
void AscentViewer::setupContextMenus()
{
	editAscentAction	= infoContextMenu.addAction(tr("Edit ascent..."),	this,	&AscentViewer::handle_editAscent);
	editPeakAction		= infoContextMenu.addAction(tr("Edit peak..."),		this,	&AscentViewer::handle_editPeak);
	editTripAction		= infoContextMenu.addAction(tr("Edit trip..."),		this,	&AscentViewer::handle_editTrip);
	
	editAscentAction	->setIcon(QIcon(":/icons/ascent.svg"));
	editPeakAction		->setIcon(QIcon(":/icons/peak.svg"));
	editTripAction		->setIcon(QIcon(":/icons/trip.svg"));
}

/**
* Creates keyboard shortcuts for UI buttons.
*/
void AscentViewer::setupShortcuts()
{
	firstAscentButton			->setShortcut(QKeySequence(Qt::Key_8));
	previousAscentButton		->setShortcut(QKeySequence(Qt::Key_4));
	nextAscentButton			->setShortcut(QKeySequence(Qt::Key_6));
	lastAscentButton			->setShortcut(QKeySequence(Qt::Key_2));
	
	firstAscentOfPeakButton		->setShortcut(QKeySequence(Qt::ALT | Qt::Key_8));
	previousAscentOfPeakButton	->setShortcut(QKeySequence(Qt::ALT | Qt::Key_4));
	nextAscentOfPeakButton		->setShortcut(QKeySequence(Qt::ALT | Qt::Key_6));
	lastAscentOfPeakButton		->setShortcut(QKeySequence(Qt::ALT | Qt::Key_2));
	
	firstPhotoButton			->setShortcut(QKeySequence(Qt::Key_Up));
	previousPhotoButton			->setShortcut(QKeySequence(Qt::Key_Left));
	nextPhotoButton				->setShortcut(QKeySequence(Qt::Key_Right));
	lastPhotoButton				->setShortcut(QKeySequence(Qt::Key_Down));
	
	movePhotoLeftButton			->setShortcut(QKeySequence(Qt::SHIFT | Qt::Key_Left));
	movePhotoRightButton		->setShortcut(QKeySequence(Qt::SHIFT | Qt::Key_Right));
}



// ASCENT CHANGE

/**
 * Navigates to the ascent with the given view row index.
 * 
 * @param viewRowIndex	The view row index of the ascent to load.
 */
void AscentViewer::changeToAscent(int viewRowIndex)
{
	saveDescription();
	savePhotoDescription();
	
	currentViewRowIndex	= viewRowIndex;
	int bufferRowIndex	= compAscents->getBufferRowIndexForViewRow(viewRowIndex);
	currentAscentID		= db->ascentsTable->getPrimaryKeyAt(bufferRowIndex);
	// Update main window selection
	mainWindow->updateSelectionAfterUserAction(*typesHandler->get(ItemTypeAscent), currentViewRowIndex);
	
	updateInfoArea();
	setupPhotos();
	updateAscentNavigationTargets();
	updateAscentNavigationButtonsEnabled();
	updateAscentNavigationNumbers();
}

/**
 * Clears all ascent-specific contents from the info area and leaves the labels empty or hidden.
 */
void AscentViewer::resetInfoLabels()
{
	tripNameLabel				->setText		(QString());
	tripDatesLabel				->setText		(QString());
	
	peakNameLabel				->setText		(QString());
	peakHeightLabel				->setText		(QString());
	peakVolcanoCheckbox			->setChecked	(false);
	peakRegionLabel				->setText		(QString());
	peakRangeLabel				->setText		(QString());
	peakCountryLabel			->setText		(QString());
	peakContinentLabel			->setText		(QString());
	peakMapsLinkLabel			->setText		(QString());
	peakEarthLinkLabel			->setText		(QString());
	peakWikipediaLinkLabel		->setText		(QString());
	
	ascentTitleLabel			->setText		(QString());
	ascentDateLabel				->setText		(QString());
	ascentTimeLabel				->setText		(QString());
	ascentPeakOnDayLabel		->setText		(QString());
	ascentElevationGainLabel	->setText		(QString());
	ascentHikeKindLabel			->setText		(QString());
	ascentTraverseCheckbox		->setChecked	(false);
	ascentDifficultyLabel		->setText		(QString());
	ascentParticipantsLabel		->setText		(QString());
	
	peakLinksBox				->setVisible	(false);
	peakMapsLinkLabel			->setVisible	(false);
	peakEarthLinkLabel			->setVisible	(false);
	peakWikipediaLinkLabel		->setVisible	(false);
	ascentTitleLabel			->setVisible	(false);
	ascentInfoLine				->setVisible	(false);
	ascentParticipantsBox		->setVisible	(false);
}

/**
 * Collects information about the current ascent, its peak and trip and displays it in the info
 * area.
 */
void AscentViewer::updateInfoArea()
{
	resetInfoLabels();
	
	int ascentBufferRowIndex = compAscents->getBufferRowIndexForViewRow(currentViewRowIndex);
	
	ItemID tripID = db->ascentsTable->tripIDColumn->getValueAt(ascentBufferRowIndex);
	if (tripID.isValid()) {
		int tripBufferRowIndex = db->tripsTable->getBufferIndexForPrimaryKey(tripID.forceValid());
		tripNameLabel			->setText	(compAscents->tripColumn			->getFormattedValueAt(ascentBufferRowIndex).toString());
		QString startDate					= compTrips->startDateColumn		->getFormattedValueAt(tripBufferRowIndex).toString();
		QString endDate						= compTrips->endDateColumn			->getFormattedValueAt(tripBufferRowIndex).toString();
		QString dateRange = startDate;
		if (startDate != endDate) {
			QString length = compTrips->lengthColumn->getFormattedValueAt(tripBufferRowIndex).toString();
			dateRange = startDate + " – " + endDate + " (" + length + (")");
		}
		tripDatesLabel			->setText	(dateRange);
	}
	
	ItemID peakID = db->ascentsTable->peakIDColumn->getValueAt(ascentBufferRowIndex);
	if (peakID.isValid()) {
		int peakBufferRowIndex = db->peaksTable->getBufferIndexForPrimaryKey(peakID.forceValid());
		peakNameLabel			->setText	(compAscents->peakColumn			->getFormattedValueAt(ascentBufferRowIndex).toString());
		peakHeightLabel			->setText	(compAscents->peakHeightColumn		->getFormattedValueAt(ascentBufferRowIndex).toString());
		peakVolcanoCheckbox		->setChecked(compAscents->volcanoColumn			->getRawValueAt(ascentBufferRowIndex).toBool());
		peakRegionLabel			->setText	(compAscents->regionColumn			->getFormattedValueAt(ascentBufferRowIndex).toString());
		peakRangeLabel			->setText	(compAscents->rangeColumn			->getFormattedValueAt(ascentBufferRowIndex).toString());
		peakCountryLabel		->setText	(compAscents->countryColumn			->getFormattedValueAt(ascentBufferRowIndex).toString());
		peakContinentLabel		->setText	(compAscents->continentColumn		->getFormattedValueAt(ascentBufferRowIndex).toString());
		QString mapsLink					= db->peaksTable->mapsLinkColumn	->getValueAt(peakBufferRowIndex).toString();
		QString earthLink					= db->peaksTable->earthLinkColumn	->getValueAt(peakBufferRowIndex).toString();
		QString wikiLink					= db->peaksTable->wikiLinkColumn	->getValueAt(peakBufferRowIndex).toString();
		if (!mapsLink.isEmpty() || !earthLink.isEmpty() || !wikiLink.isEmpty()) peakLinksBox->setVisible(true);
		if (!mapsLink.isEmpty()) {
			peakMapsLinkLabel		->setText("[" + tr("Google Maps") + "](" + mapsLink + ")");
			peakMapsLinkLabel		->setVisible(true);
		}
		if (!earthLink.isEmpty()) {
			peakEarthLinkLabel		->setText("[" + tr("Google Earth") + "](" + earthLink + ")");
			peakEarthLinkLabel		->setVisible(true);
		}
		if (!wikiLink.isEmpty()) {
			peakWikipediaLinkLabel	->setText("[" + tr("Wikipedia") + "](" + wikiLink + ")");
			peakWikipediaLinkLabel	->setVisible(true);
		}
	}
	
	QString ascentTitle						= compAscents->titleColumn			->getFormattedValueAt(ascentBufferRowIndex).toString();
	if (!ascentTitle.isEmpty()) {
		ascentTitleLabel		->setText	(compAscents->titleColumn			->getFormattedValueAt(ascentBufferRowIndex).toString());
		ascentTitleLabel		->setVisible(true);
		ascentInfoLine			->setVisible(true);
	}
	ascentDateLabel				->setText	(compAscents->dateColumn			->getFormattedValueAt	(ascentBufferRowIndex).toString());
	ascentTimeLabel				->setText	(db->ascentsTable->timeColumn		->getValueAt			(ascentBufferRowIndex).toString());
	ascentPeakOnDayLabel		->setText	(db->ascentsTable->peakOnDayColumn	->getValueAt			(ascentBufferRowIndex).toString() + ".");
	ascentElevationGainLabel	->setText	(compAscents->elevationGainColumn	->getFormattedValueAt	(ascentBufferRowIndex).toString());
	ascentHikeKindLabel			->setText	(compAscents->hikeKindColumn		->getFormattedValueAt	(ascentBufferRowIndex).toString());
	ascentTraverseCheckbox		->setChecked(compAscents->traverseColumn		->getRawValueAt			(ascentBufferRowIndex).toBool());
	ascentDifficultyLabel		->setText	(compAscents->difficultyColumn		->getFormattedValueAt	(ascentBufferRowIndex).toString());
	ascentPeakOrdinalLabel		->setText	(compAscents->peakOrdinalColumn		->getFormattedValueAt	(ascentBufferRowIndex).toString());
	
	QString hikersList = compAscents->hikersColumn->getFormattedValueAt(ascentBufferRowIndex).toString();
	if (!hikersList.isEmpty()) {
		ascentParticipantsLabel	->setText	(hikersList);
		ascentParticipantsBox->setVisible(true);
	}
	
	descriptionTextBrowser->setText(db->ascentsTable->descriptionColumn->getValueAt(ascentBufferRowIndex).toString());
}

/**
 * Updates view row indices which serve as jump targets for the ascent navigation buttons.
 * 
 * Invalid jump targets (disabled buttons) are set to -1, e.g., when the current ascent is the
 * first one in the list as currently sorted and filtered, which will disable the 'first ascent'
 * and 'previous ascent' buttons.
 * 
 * For ascents of the same peak, the sorting and filtering of the ascents table apply as well.
 * 
 * @see updateAscentNavigationButtonsEnabled()
 * @see updateAscentNavigationNumbers()
 */
void AscentViewer::updateAscentNavigationTargets()
{
	int minViewRowIndex	= 0;
	int maxViewRowIndex	= compAscents->rowCount() - 1;
	
	firstAscentViewRowIndex		= currentViewRowIndex == minViewRowIndex ? -1 : minViewRowIndex;
	previousAscentViewRowIndex	= currentViewRowIndex == minViewRowIndex ? -1 : (currentViewRowIndex - 1);
	nextAscentViewRowIndex		= currentViewRowIndex == maxViewRowIndex ? -1 : (currentViewRowIndex + 1);
	lastAscentViewRowIndex		= currentViewRowIndex == maxViewRowIndex ? -1 : maxViewRowIndex;
	
	firstAscentOfPeakViewRowIndex		= -1;
	previousAscentOfPeakViewRowIndex	= -1;
	nextAscentOfPeakViewRowIndex		= -1;
	lastAscentOfPeakViewRowIndex		= -1;
	
	currentAscentOfPeakIndex	= -1;
	numAscentsOfPeak			= -1;
	
	int bufferRowIndex = compAscents->getBufferRowIndexForViewRow(currentViewRowIndex);
	ItemID peakID = db->ascentsTable->peakIDColumn->getValueAt(bufferRowIndex);
	if (peakID.isValid()) {
		QList<int> matchingBufferRowIndices = db->ascentsTable->getMatchingBufferRowIndices(db->ascentsTable->peakIDColumn, peakID.asQVariant());
		// Find matching view row indices (some or all ascents of the same peak may be filtered out)
		QList<int> ascentOfPeakViewRowIndices = QList<int>();
		for (int matchingBufferRowIndex : matchingBufferRowIndices) {
			int matchingViewRowIndex = compAscents->findViewRowIndexForBufferRow(matchingBufferRowIndex);
			if (matchingViewRowIndex < 0) continue;
			ascentOfPeakViewRowIndices.append(matchingViewRowIndex);
		}
		assert(!ascentOfPeakViewRowIndices.isEmpty());	// The current ascent has to be in the list
		
		int minAscentOfPeakViewRowIndex	= ascentOfPeakViewRowIndices.first();
		int maxAscentOfPeakViewRowIndex	= ascentOfPeakViewRowIndices.last();
		
		if (currentViewRowIndex > minAscentOfPeakViewRowIndex) {
			firstAscentOfPeakViewRowIndex		= minAscentOfPeakViewRowIndex;
			previousAscentOfPeakViewRowIndex	= ascentOfPeakViewRowIndices.at(ascentOfPeakViewRowIndices.indexOf(currentViewRowIndex) - 1);
		}
		if (currentViewRowIndex < maxAscentOfPeakViewRowIndex) {
			nextAscentOfPeakViewRowIndex		= ascentOfPeakViewRowIndices.at(ascentOfPeakViewRowIndices.indexOf(currentViewRowIndex) + 1);
			lastAscentOfPeakViewRowIndex		= maxAscentOfPeakViewRowIndex;
		}
		
		currentAscentOfPeakIndex	= ascentOfPeakViewRowIndices.indexOf(currentViewRowIndex);
		numAscentsOfPeak			= ascentOfPeakViewRowIndices.size();
	}
}

/**
 * Updates the enabled state of the ascent navigation buttons.
 * 
 * @pre updateAscentNavigationTargets() should be called first.
 */
void AscentViewer::updateAscentNavigationButtonsEnabled()
{
	firstAscentButton			->setEnabled(firstAscentViewRowIndex			>= 0);
	previousAscentButton		->setEnabled(previousAscentViewRowIndex			>= 0);
	nextAscentButton			->setEnabled(nextAscentViewRowIndex				>= 0);
	lastAscentButton			->setEnabled(lastAscentViewRowIndex				>= 0);
	
	firstAscentOfPeakButton		->setEnabled(firstAscentOfPeakViewRowIndex		>= 0);
	previousAscentOfPeakButton	->setEnabled(previousAscentOfPeakViewRowIndex	>= 0);
	nextAscentOfPeakButton		->setEnabled(nextAscentOfPeakViewRowIndex		>= 0);
	lastAscentOfPeakButton		->setEnabled(lastAscentOfPeakViewRowIndex		>= 0);
}

/**
 * Updates the "n / N" style UI labels next to the ascent navigation buttons.
 * 
 * @pre updateAscentNavigationTargets() should be called first.
 */
void AscentViewer::updateAscentNavigationNumbers()
{
	QString allAscentsNewText = QString::number(currentViewRowIndex + 1) + " / " + QString::number(lastAscentViewRowIndex + 1);
	allAscentsNumberLabel->setText(allAscentsNewText);
	allAscentsNumberLabel->setEnabled(lastAscentViewRowIndex > 0);
	
	QString peakAscentsNewText = QString::number(currentAscentOfPeakIndex + 1) + " / " + QString::number(numAscentsOfPeak);
	ascentOfPeakNumberLabel->setText(peakAscentsNewText);
	ascentOfPeakNumberLabel->setEnabled(numAscentsOfPeak > 1);
}

/**
 * Updates the current photo list for the current ascent and displays the first one, if present.
 */
void AscentViewer::setupPhotos()
{
	photos.clear();
	int newPhotoIndex = -1;
	
	QList<Photo> savedPhotos = db->photosTable->getPhotosForAscent(currentAscentID.forceValid());
	if (!savedPhotos.isEmpty()) {
		photos = savedPhotos;
		newPhotoIndex = 0;
	}
	
	changeToPhoto(newPhotoIndex);
}



<<<<<<< HEAD
/**
 * Navigates to the photo with the given index.
 * 
 * @param photoIndex	The index of the photo to load.
 */
void AscentViewer::changeToPhoto(int photoIndex)
=======
void AscentViewer::changeToPhoto(int photoIndex, bool saveDescriptionFirst)
>>>>>>> 86833486
{
	if (saveDescriptionFirst) {
		savePhotoDescription();
	}
	
	currentPhotoIndex = photoIndex;
<<<<<<< HEAD
	updatePhoto();
	updatePhotoButtonsEnabled();
}

/**
 * Loads the photo with the given index and displays it, along with its description.
 * 
 * If the photo cannot be loaded from disk, the user is asked whether to remove it from the ascent.
 * The next photo is then loaded.
 */
void AscentViewer::updatePhoto()
{
=======
	
>>>>>>> 86833486
	photoDescriptionLabel	->setText(QString());
	photoDescriptionLineEdit->setText(QString());
	photoDescriptionLabel	->setVisible(false);
	photoDescriptionLineEdit->setVisible(false);
	imageLabel				->setToolTip(QString());
	
	if (currentPhotoIndex < 0 || photos.isEmpty()) {
		imageLabel->clearImage();
		return;
	}
	
	QString filepath = photos.at(currentPhotoIndex).filepath;
	QImageReader reader(filepath);
	reader.setAutoTransform(true);
	const QImage newImage = reader.read();
	if (newImage.isNull()) {
		qDebug() << "Error reading" << filepath << reader.errorString();
		imageLabel->clearImage();
		
		QString title = tr("File error");
		QString message = tr("Photo could not be loaded:")
				+ "\n" + filepath
				+ "\n\n" + tr("Do you want to remove it from this ascent?");
		QMessageBox::StandardButtons buttons = QMessageBox::Yes | QMessageBox::No | QMessageBox::Cancel;
		QMessageBox::StandardButton result = QMessageBox::warning(this, title, message, buttons);
		
		if (result == QMessageBox::Yes) {
			removeCurrentPhoto();	// calls changeToPhoto() back, recursing until valid image is found or all photos removed
		}
	}
	else {
		image = newImage;
		if (image.colorSpace().isValid()) image.convertToColorSpace(QColorSpace::SRgb);
		imageLabel->setImage(image);
	}
	
	photoDescriptionLabel	->setText(photos.at(currentPhotoIndex).description);
	photoDescriptionLineEdit->setText(photos.at(currentPhotoIndex).description);
	photoDescriptionLabel	->setVisible(!photoDescriptionEditable);
	photoDescriptionLineEdit->setVisible(photoDescriptionEditable);
	imageLabel				->setToolTip(filepath);
	
	updatePhotoIndexLabel();
	updatePhotoButtonsEnabled();
}

/**
 * Updates the "n / N" style UI label next to the photo navigation buttons.
 */
void AscentViewer::updatePhotoIndexLabel()
{
	if (currentPhotoIndex < 0) {
		photoIndexLabel->setText(tr("No photos"));
	} else {
		photoIndexLabel->setText(tr("Photo %1 of %2").arg(currentPhotoIndex + 1).arg(photos.size()));
	}
}

/**
 * Updates the enabled state of the photo navigation, move and remove buttons.
 */
void AscentViewer::updatePhotoButtonsEnabled()
{
	firstPhotoButton		->setEnabled(currentPhotoIndex > 0);
	previousPhotoButton		->setEnabled(currentPhotoIndex > 0);
	nextPhotoButton			->setEnabled(currentPhotoIndex < photos.size() - 1);
	lastPhotoButton			->setEnabled(currentPhotoIndex < photos.size() - 1);
	
	movePhotoLeftButton		->setEnabled(currentPhotoIndex > 0);
	movePhotoRightButton	->setEnabled(currentPhotoIndex < photos.size() - 1);
	
	removePhotoButton		->setEnabled(!photos.isEmpty());
}



// EDITING PHOTOS

/**
 * Moves the current photo towards the beginning or end of the photo list.
 * 
 * @param moveLeftNotRight	Whether to move the photo towards the beginning (true) or end (false) of the list.
 */
void AscentViewer::moveCurrentPhoto(bool moveLeftNotRight)
{
	assert(photos.size() > 1);
	assert((moveLeftNotRight && currentPhotoIndex > 0) || (!moveLeftNotRight && currentPhotoIndex < photos.size() - 1));
	
	int newPhotoIndex = currentPhotoIndex + (moveLeftNotRight ? -1 : 1);
	photos.move(currentPhotoIndex, newPhotoIndex);
	currentPhotoIndex = newPhotoIndex;
	
	updatePhotoIndexLabel();
	updatePhotoButtonsEnabled();
	
	savePhotosList();
}

/**
 * Adds user-selected photos from a file dialog to the current ascent.
 * 
 * Phots are inserted after the current photo, or at the beginning of the list if it is empty.
 * The first added photo is then displayed.
 */
void AscentViewer::addPhotos()
{
	QStringList filepaths = openFileDialogForPhotosSelection(this);
	if (filepaths.isEmpty()) return;
	
	savePhotoDescription();
	
	if (currentPhotoIndex < 0) currentPhotoIndex = -1;
	currentPhotoIndex++;	// Set to index of first inserted photo
	for (int i = 0; i < filepaths.size(); i++) {
		photos.insert(currentPhotoIndex + i, Photo(currentAscentID, ItemID(), -1, filepaths.at(i), QString()));
	}
	savePhotosList();
	
	changeToPhoto(currentPhotoIndex);
}

/**
 * Removes the current photo from the current ascent and displays the next one, if present.
 */
void AscentViewer::removeCurrentPhoto()
{
	photos.removeAt(currentPhotoIndex);
	savePhotosList();
	
	int newPhotoIndex = std::min(currentPhotoIndex, (int) photos.size() - 1);
	changeToPhoto(newPhotoIndex);
}

/**
 * Saves the description for the current photo from the UI to the database.
 */
void AscentViewer::savePhotoDescription()
{
	if (currentPhotoIndex < 0 || photos.empty() || !photoDescriptionEditable) return;
	
	QString newDescription = photoDescriptionLineEdit->text();
	bool descriptionChanged = photos.at(currentPhotoIndex).description != newDescription;
	if (descriptionChanged) {
		photos[currentPhotoIndex].description = newDescription;
		savePhotosList();
	}
}

/**
 * Saves the current state of the photo list to the database.
 */
void AscentViewer::savePhotosList()
{
	for (int i = 0; i < photos.size(); i++) {
		photos[0].sortIndex = i;
	}
	db->photosTable->updateRows(this, currentAscentID.forceValid(), photos);
}



// EDITING DESCRIPTION

/**
 * Saves the description for the current ascent from the UI to the database.
 */
void AscentViewer::saveDescription()
{
	if (currentAscentID.isInvalid() || !descriptionEditable) return;
	
	QString newDescription = descriptionTextBrowser->toPlainText();
	bool descriptionChanged = db->ascentsTable->descriptionColumn->getValueFor(currentAscentID.forceValid()) != newDescription;
	if (descriptionChanged) {
		db->ascentsTable->updateCell(this, currentAscentID.forceValid(), db->ascentsTable->descriptionColumn, newDescription);
	}
}



// === UI EVENT HANDLERS ===

// ASCENT NAVIGATION

/**
 * Event handler for the "Go to first ascent" button.
 */
void AscentViewer::handle_firstAscent()
{
	changeToAscent(firstAscentViewRowIndex);
}

/**
 * Event handler for the "Go to previous ascent" button.
 */
void AscentViewer::handle_previousAscent()
{
	changeToAscent(previousAscentViewRowIndex);
}

/**
 * Event handler for the "Go to next ascent" button.
 */
void AscentViewer::handle_nextAscent()
{
	changeToAscent(nextAscentViewRowIndex);
}

/**
 * Event handler for the "Go to last ascent" button.
 */
void AscentViewer::handle_lastAscent()
{
	changeToAscent(lastAscentViewRowIndex);
}

/**
 * Event handler for the "Go to first ascent of same peak" button.
 */
void AscentViewer::handle_firstAscentOfPeak()
{
	changeToAscent(firstAscentOfPeakViewRowIndex);
}

/**
 * Event handler for the "Go to previous ascent of same peak" button.
 */
void AscentViewer::handle_previousAscentOfPeak()
{
	changeToAscent(previousAscentOfPeakViewRowIndex);
}

/**
 * Event handler for the "Go to next ascent of same peak" button.
 */
void AscentViewer::handle_nextAscentOfPeak()
{
	changeToAscent(nextAscentOfPeakViewRowIndex);
}

/**
 * Event handler for the "Go to last ascent of same peak" button.
 */
void AscentViewer::handle_lastAscentOfPeak()
{
	changeToAscent(lastAscentOfPeakViewRowIndex);
}


// PHOTO NAVIGATION

/**
 * Event handler for the "Go to first photo" button.
 */
void AscentViewer::handle_firstPhoto()
{
	changeToPhoto(0, true);
}

/**
 * Event handler for the "Go to previous photo" button.
 */
void AscentViewer::handle_previousPhoto()
{
	changeToPhoto(currentPhotoIndex - 1, true);
}

/**
 * Event handler for the "Go to next photo" button.
 */
void AscentViewer::handle_nextPhoto()
{
	changeToPhoto(currentPhotoIndex + 1, true);
}

/**
 * Event handler for the "Go to last photo" button.
 */
void AscentViewer::handle_lastPhoto()
{
	changeToPhoto(photos.size() - 1, true);
}


// CHANGING PHOTOS

/**
 * Event handler for the "Move photo left" button.
 */
void AscentViewer::handle_movePhotoLeft()
{
	moveCurrentPhoto(true);
}

/**
 * Event handler for the "Move photo right" button.
 */
void AscentViewer::handle_movePhotoRight()
{
	moveCurrentPhoto(false);
}

/**
 * Event handler for the "Add photos" button.
 */
void AscentViewer::handle_addPhotos()
{
	addPhotos();
}

/**
 * Event handler for the "Remove photo" button.
 */
void AscentViewer::handle_removePhoto()
{
	removeCurrentPhoto();
}


// RIGHT CLICK

/**
 * Event handler for right clicks on the ascent info area.
 */
void AscentViewer::handle_rightClickOnAscentInfo(QPoint pos)
{
	popupInfoContextMenu(ascentInfoBox->mapToGlobal(pos));
}

/**
 * Event handler for right clicks on the peak info area.
 */
void AscentViewer::handle_rightClickOnPeakInfo(QPoint pos)
{
	popupInfoContextMenu(peakInfoBox->mapToGlobal(pos));
}

/**
 * Event handler for right clicks on the trip info area.
 */
void AscentViewer::handle_rightClickOnTripInfo(QPoint pos)
{
	popupInfoContextMenu(tripInfoBox->mapToGlobal(pos));
}


// EDIT ACTIONS

/**
 * Event handler for the button controlling ascent description editability.
 */
void AscentViewer::handle_descriptionEditableChanged()
{
	if (descriptionEditable) saveDescription();
	
	descriptionEditable = editDescriptionButton->isChecked();
	
	descriptionTextBrowser->setReadOnly(!descriptionEditable);
}

/**
 * Event handler for the button controlling photo description editability.
 */
void AscentViewer::handle_photoDescriptionEditableChanged()
{
	if (photoDescriptionEditable) {
		savePhotoDescription();
		photoDescriptionLabel->setText(photoDescriptionLineEdit->text());
	} else {
		photoDescriptionLineEdit->setText(photoDescriptionLabel->text());
	}
	
	photoDescriptionEditable = editPhotoDescriptionButton->isChecked();
	
	photoDescriptionLabel	->setVisible(!photoDescriptionEditable);
	photoDescriptionLineEdit->setVisible(photoDescriptionEditable);
}


/**
 * Event handler for the context menu action for editing the current ascent.
 */
void AscentViewer::handle_editAscent()
{
	int oldBufferRowIndex = compAscents->getBufferRowIndexForViewRow(currentViewRowIndex);
	openEditAscentDialogAndStore(this, db, oldBufferRowIndex);
	handleChangesToUnderlyingData(oldBufferRowIndex);
}

/**
 * Event handler for the context menu action for editing the current ascent's peak.
 */
void AscentViewer::handle_editPeak()
{
	int oldAscentBufferRowIndex = compAscents->getBufferRowIndexForViewRow(currentViewRowIndex);
	ValidItemID peakID = db->ascentsTable->peakIDColumn->getValueAt(oldAscentBufferRowIndex).toInt();
	int peakBufferRowIndex = db->peaksTable->getBufferIndexForPrimaryKey(peakID);
	openEditPeakDialogAndStore(this, db, peakBufferRowIndex);
	handleChangesToUnderlyingData(oldAscentBufferRowIndex);
}

/**
 * Event handler for the context menu action for editing the current ascent's trip.
 */
void AscentViewer::handle_editTrip()
{
	int oldAscentBufferRowIndex = compAscents->getBufferRowIndexForViewRow(currentViewRowIndex);
	ValidItemID tripID = db->ascentsTable->tripIDColumn->getValueAt(oldAscentBufferRowIndex).toInt();
	int tripBufferRowIndex = db->tripsTable->getBufferIndexForPrimaryKey(tripID);
	openEditTripDialogAndStore(this, db, tripBufferRowIndex);
	handleChangesToUnderlyingData(oldAscentBufferRowIndex);
}



/**
 * Spawns the info area context menu at the given position and controls the enabled state of its
 * actions.
 * 
 * @param pos	The position to spawn the context menu at.
 */
void AscentViewer::popupInfoContextMenu(QPoint pos)
{
	ItemID peakID = db->ascentsTable->peakIDColumn->getValueFor(currentAscentID.forceValid()).toInt();
	editPeakAction->setEnabled(peakID.isValid());
	ItemID tripID = db->ascentsTable->tripIDColumn->getValueFor(currentAscentID.forceValid()).toInt();
	editTripAction->setEnabled(tripID.isValid());
	
	infoContextMenu.popup(pos);
}

/**
 * Handles changes in the composite ascents table, i.e. changes in data, filtering or sorting.
 * 
 * If the current ascent is no longer in the table, the user is informed and the ascent viewer
 * navigates to the next ascent in the table or closes if the table is now empty.
 * 
 * @param currentBufferRowIndex	The buffer row index of the current ascent.
 */
void AscentViewer::handleChangesToUnderlyingData(int currentBufferRowIndex)
{
	// Filtering and sorting may have changed, update view row index
	int newViewRowIndex = compAscents->findViewRowIndexForBufferRow(currentBufferRowIndex);
	
	if (newViewRowIndex >= 0) {	// Current ascent still in table
		changeToAscent(newViewRowIndex);
		return;
	}
	
	// Open ascent was filtered out
	QString title = tr("Ascent filtered");
	QString message = tr("As a result of these changes, the ascent is now filtered out of the table.")
			+ "\n" + tr("Clear or modify the active filters to see it again.");
	QMessageBox::information(this, title, message);
	
	int numberOfVisibleRows = compAscents->rowCount();
	if (numberOfVisibleRows < 1) {	// Filtered table now empty
		return reject();
	}
	
	newViewRowIndex = currentViewRowIndex;
	if (newViewRowIndex >= numberOfVisibleRows) newViewRowIndex = numberOfVisibleRows - 1;
	changeToAscent(newViewRowIndex);
}



// EXIT BEHAVIOUR

/**
 * Prepares the ascent viewer for closing by saving data and implicit settings.
 */
void AscentViewer::reject()
{
	saveDescription();
	savePhotoDescription();
	saveDialogGeometry(this, mainWindow, &Settings::ascentViewer_geometry);
	saveSplitterSizes();
	QDialog::reject();
}

/**
 * Saves the current splitter sizes to settings.
 */
void AscentViewer::saveSplitterSizes()
{
	QList<int> splitterSizes = centralSplitter->sizes();
	QStringList stringList;
	for (int size : splitterSizes) {
		stringList.append(QString::number(size));
	}
	Settings::ascentViewer_splitterSizes.set(stringList);
}


/**
 * Restores the splitter sizes from settings.
 */
void AscentViewer::restoreSplitterSizes()
{
	QStringList splitterSizeStrings = Settings::ascentViewer_splitterSizes.get();
	if (splitterSizeStrings.size() != centralSplitter->sizes().size()) {
		// Can't restore splitter sizes from settings
		if (!splitterSizeStrings.isEmpty()) {
			qDebug() << QString("Couldn't restore splitter sizes for ascent viewer: Expected %1 numbers, but got %2")
					.arg(centralSplitter->sizes().size()).arg(splitterSizeStrings.size());
		}
		Settings::ascentViewer_splitterSizes.clear();
		return;
	}
	
	QList<int> splitterSizes = QList<int>();
	for (const QString& sizeString : splitterSizeStrings) {
		bool conversionOk = false;
		int size = sizeString.toInt(&conversionOk);
		if (!conversionOk) {
			qDebug() << QString("Couldn't restore splitter sizes for ascent viewer: Value(s) couldn't be converted to int");
			Settings::ascentViewer_splitterSizes.clear();
			return;
		}
		splitterSizes.append(size);
	}
	
	centralSplitter->setSizes(splitterSizes);
}<|MERGE_RESOLUTION|>--- conflicted
+++ resolved
@@ -445,38 +445,20 @@
 
 
 
-<<<<<<< HEAD
 /**
  * Navigates to the photo with the given index.
  * 
- * @param photoIndex	The index of the photo to load.
- */
-void AscentViewer::changeToPhoto(int photoIndex)
-=======
+ * @param photoIndex			The index of the photo to load.
+ * @param saveDescriptionFirst	Whether to save the description for the current photo before changing to the new one.
+ */
 void AscentViewer::changeToPhoto(int photoIndex, bool saveDescriptionFirst)
->>>>>>> 86833486
 {
 	if (saveDescriptionFirst) {
 		savePhotoDescription();
 	}
 	
 	currentPhotoIndex = photoIndex;
-<<<<<<< HEAD
-	updatePhoto();
-	updatePhotoButtonsEnabled();
-}
-
-/**
- * Loads the photo with the given index and displays it, along with its description.
- * 
- * If the photo cannot be loaded from disk, the user is asked whether to remove it from the ascent.
- * The next photo is then loaded.
- */
-void AscentViewer::updatePhoto()
-{
-=======
-	
->>>>>>> 86833486
+	
 	photoDescriptionLabel	->setText(QString());
 	photoDescriptionLineEdit->setText(QString());
 	photoDescriptionLabel	->setVisible(false);
