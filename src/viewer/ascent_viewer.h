/*
 * Copyright 2023 Simon Vetter
 * 
 * This file is part of PeakAscentLogger.
 * 
 * PeakAscentLogger is free software: you can redistribute it and/or modify it under the terms
 * of the GNU General Public License as published by the Free Software Foundation,
 * either version 3 of the License, or (at your option) any later version.
 * 
 * PeakAscentLogger is distributed in the hope that it will be useful, but WITHOUT ANY WARRANTY;
 * without even the implied warranty of MERCHANTABILITY or FITNESS FOR A PARTICULAR PURPOSE.
 * See the GNU General Public License for more details.
 * 
 * You should have received a copy of the GNU General Public License along with PeakAscentLogger.
 * If not, see <https://www.gnu.org/licenses/>.
 */

/**
 * @file ascent_viewer.h
 * 
 * This file declares the AscentViewer class.
 */

#ifndef ASCENT_VIEWER_H
#define ASCENT_VIEWER_H

#include "src/main/main_window.h"
#include "src/viewer/scalable_image_label.h"
#include "ui_ascent_viewer.h"



/**
 * Control class for the ascent viewer window.
 */
class AscentViewer : public QDialog, public Ui_AscentViewer {
	Q_OBJECT
	
	/** The application's main window. */
	MainWindow* const mainWindow;
	/** The project's database. */
	Database* const db;
	/** The application's item types handler. */
	const ItemTypesHandler* typesHandler;
	/** The composite ascents table. */
	CompositeAscentsTable* const compAscents;
	/** The composite peaks table. */
	CompositePeaksTable* const compPeaks;
/** The composite trips table. */
	CompositeTripsTable* const compTrips;
	
<<<<<<< HEAD
	/** The current view row index. */
	int currentViewRowIndex;
	/** The ID of the currently displayed ascent, or an invalid ID if no ascent is displayed. */
	ItemID currentAscentID;
	
	/** The view row index of the first ascent in the composite ascents table. */
	int firstAscentViewRowIndex;
	/** The view row index of the ascent before the current one in the composite ascents table. */
	int previousAscentViewRowIndex;
	/** The view row index of the ascent after the current one in the composite ascents table. */
	int nextAscentViewRowIndex;
	/** The view row index of the last ascent in the composite ascents table. */
	int lastAscentViewRowIndex;
	
	/** The view row index of the first ascent of the current ascent's peak in the composite ascents table. */
	int firstAscentOfPeakViewRowIndex;
	/** The view row index of the ascent before the current one of the current ascent's peak in the composite ascents table. */
	int previousAscentOfPeakViewRowIndex;
	/** The view row index of the ascent after the current one of the current ascent's peak in the composite ascents table. */
	int nextAscentOfPeakViewRowIndex;
	/** The view row index of the last ascent of the current ascent's peak in the composite ascents table. */
	int lastAscentOfPeakViewRowIndex;
=======
	ViewRowIndex currentViewRowIndex;
	ItemID currentAscentID;
	
	ViewRowIndex    firstAscentViewRowIndex;
	ViewRowIndex previousAscentViewRowIndex;
	ViewRowIndex     nextAscentViewRowIndex;
	ViewRowIndex     lastAscentViewRowIndex;
	
	ViewRowIndex    firstAscentOfPeakViewRowIndex;
	ViewRowIndex previousAscentOfPeakViewRowIndex;
	ViewRowIndex     nextAscentOfPeakViewRowIndex;
	ViewRowIndex     lastAscentOfPeakViewRowIndex;
>>>>>>> f23ba8c8
	
	/** Indicates that the current ascent is the n-th ascent of its peak. */
	int currentAscentOfPeakIndex;
	/** The number of ascents of the current ascent's peak. */
	int numAscentsOfPeak;
	
	/** List of all photos of the current ascent. */
	QList<Photo> photos;
	/** The index of the currently displayed photo in the photos list. -1 if no photo is displayed. */
	int currentPhotoIndex;
	
	/** The widget for displaying the image. */
	ScalableImageLabel* imageLabel;
	/** The image currently displayed in the image label. */
	QImage image;
	
	/** Indicates whether the ascent description is currently set to be editable. */
	bool descriptionEditable;
	/** Indicates whether the photo description is currently set to be editable. */
	bool photoDescriptionEditable;
	
	/** Context menu for the info area. */
	QMenu infoContextMenu;
	/** Context menu action for editing the current ascent. */
	QAction* editAscentAction;
	/** Context menu action for editing the current ascent's peak. */
	QAction* editPeakAction;
	/** Context menu action for editing the current ascent's trip. */
	QAction* editTripAction;
	
public:
	AscentViewer(MainWindow* parent, Database* db, const ItemTypesHandler* typesHandler, ViewRowIndex viewRowIndex);
	virtual ~AscentViewer();
	
private:
	// Initial setup
	void additionalUISetup();
	void connectUI();
	void setupContextMenus();
	void setupShortcuts();
	
	// Ascent change
	void changeToAscent(ViewRowIndex viewRowIndex);
	void resetInfoLabels();
	void updateInfoArea();
	void updateAscentNavigationTargets();
	void updateAscentNavigationButtonsEnabled();
	void updateAscentNavigationNumbers();
	void setupPhotos();
	
	// Photo change
	void changeToPhoto(int photoIndex, bool saveDescriptionFirst = false);
	void updatePhotoIndexLabel();
	void updatePhotoButtonsEnabled();
	
	// Editing photos
	void moveCurrentPhoto(bool moveLeftNotRight);
	void addPhotos();
	void removeCurrentPhoto();
	void savePhotoDescription();
	void savePhotosList();
	
	// Editing description
	void saveDescription();
	
private slots:
	// Ascent navigation
	void handle_firstAscent();
	void handle_previousAscent();
	void handle_nextAscent();
	void handle_lastAscent();
	void handle_firstAscentOfPeak();
	void handle_previousAscentOfPeak();
	void handle_nextAscentOfPeak();
	void handle_lastAscentOfPeak();
	// Photo navigation
	void handle_firstPhoto();
	void handle_previousPhoto();
	void handle_nextPhoto();
	void handle_lastPhoto();
	// Changing photos
	void handle_movePhotoLeft();
	void handle_movePhotoRight();
	void handle_addPhotos();
	void handle_removePhoto();
	// Right click
	void handle_rightClickOnAscentInfo(QPoint pos);
	void handle_rightClickOnPeakInfo(QPoint pos);
	void handle_rightClickOnTripInfo(QPoint pos);
	// Edit actions
	void handle_descriptionEditableChanged();
	void handle_photoDescriptionEditableChanged();
	void handle_editAscent();
	void handle_editPeak();
	void handle_editTrip();
	
private:
	// Helpers
	void popupInfoContextMenu(QPoint pos);
	void handleChangesToUnderlyingData(BufferRowIndex currentBufferRowIndex);
	
	// Exit behaviour
	void reject() override;
	void saveSplitterSizes();
	
	void restoreSplitterSizes();
};



#endif // ASCENT_VIEWER_H<|MERGE_RESOLUTION|>--- conflicted
+++ resolved
@@ -49,43 +49,28 @@
 /** The composite trips table. */
 	CompositeTripsTable* const compTrips;
 	
-<<<<<<< HEAD
 	/** The current view row index. */
-	int currentViewRowIndex;
+	ViewRowIndex currentViewRowIndex;
 	/** The ID of the currently displayed ascent, or an invalid ID if no ascent is displayed. */
 	ItemID currentAscentID;
-	
+
 	/** The view row index of the first ascent in the composite ascents table. */
-	int firstAscentViewRowIndex;
+	ViewRowIndex    firstAscentViewRowIndex;
 	/** The view row index of the ascent before the current one in the composite ascents table. */
-	int previousAscentViewRowIndex;
+	ViewRowIndex previousAscentViewRowIndex;
 	/** The view row index of the ascent after the current one in the composite ascents table. */
-	int nextAscentViewRowIndex;
+	ViewRowIndex     nextAscentViewRowIndex;
 	/** The view row index of the last ascent in the composite ascents table. */
-	int lastAscentViewRowIndex;
-	
+	ViewRowIndex     lastAscentViewRowIndex;
+
 	/** The view row index of the first ascent of the current ascent's peak in the composite ascents table. */
-	int firstAscentOfPeakViewRowIndex;
+	ViewRowIndex    firstAscentOfPeakViewRowIndex;
 	/** The view row index of the ascent before the current one of the current ascent's peak in the composite ascents table. */
-	int previousAscentOfPeakViewRowIndex;
+	ViewRowIndex previousAscentOfPeakViewRowIndex;
 	/** The view row index of the ascent after the current one of the current ascent's peak in the composite ascents table. */
-	int nextAscentOfPeakViewRowIndex;
+	ViewRowIndex     nextAscentOfPeakViewRowIndex;
 	/** The view row index of the last ascent of the current ascent's peak in the composite ascents table. */
-	int lastAscentOfPeakViewRowIndex;
-=======
-	ViewRowIndex currentViewRowIndex;
-	ItemID currentAscentID;
-	
-	ViewRowIndex    firstAscentViewRowIndex;
-	ViewRowIndex previousAscentViewRowIndex;
-	ViewRowIndex     nextAscentViewRowIndex;
-	ViewRowIndex     lastAscentViewRowIndex;
-	
-	ViewRowIndex    firstAscentOfPeakViewRowIndex;
-	ViewRowIndex previousAscentOfPeakViewRowIndex;
-	ViewRowIndex     nextAscentOfPeakViewRowIndex;
 	ViewRowIndex     lastAscentOfPeakViewRowIndex;
->>>>>>> f23ba8c8
 	
 	/** Indicates that the current ascent is the n-th ascent of its peak. */
 	int currentAscentOfPeakIndex;
