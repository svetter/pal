/*
 * Copyright 2023 Simon Vetter
 * 
 * This file is part of PeakAscentLogger.
 * 
 * PeakAscentLogger is free software: you can redistribute it and/or modify it under the terms
 * of the GNU General Public License as published by the Free Software Foundation,
 * either version 3 of the License, or (at your option) any later version.
 * 
 * PeakAscentLogger is distributed in the hope that it will be useful, but WITHOUT ANY WARRANTY;
 * without even the implied warranty of MERCHANTABILITY or FITNESS FOR A PARTICULAR PURPOSE.
 * See the GNU General Public License for more details.
 * 
 * You should have received a copy of the GNU General Public License along with PeakAscentLogger.
 * If not, see <https://www.gnu.org/licenses/>.
 */

/**
 * @file photo_relocation_thread.h
 * 
 * This file declares the PhotoRelocationThread class.
 */

#ifndef PHOTO_RELOCATION_THREAD_H
#define PHOTO_RELOCATION_THREAD_H

#include "src/db/database.h"

#include <QThread>
#include <QDialog>



/**
 * A thread that relocates photos in the project database.
 */
class PhotoRelocationThread : public QThread
{
	Q_OBJECT
	
	/** The parent window. */
	QDialog* parent;
	
	/** The project database. */
	Database* db;
	/** The old prefix to replace in the photo filepaths. */
	QString oldPrefix;
	/** The new prefix for the photo filepaths. */
	QString newPrefix;
	
	/** The number of photos to relocate. */
	int workloadSize;
	/** Indicates whether an abort was requested. */
	bool abortWasCalled;
	
public:
	PhotoRelocationThread(QDialog* parent, Database* db, QString oldPrefix, QString newPrefix);
	
	void run() override;
	void abort();
	
signals:
	/**
	 * Emitted when the thread has started and determined the number of photos to relocate.
	 * 
	 * @param workloadSize	The number of photos to relocate.
	 */
	int reportWorkloadSize(int workloadSize);
	/**
	 * Emitted whenever the thread has processed one photo.
	 * 
	 * @param processed	The number of photos processed so far.
	 * @param updated	The number of photos whose filepath was updated so far.
	 */
	void reportProgress(int processed, int updated);
	
<<<<<<< HEAD
	/**
	 * Emitted when the thread has found a photo whose filepath needs to be updated.
	 * 
	 * @param bufferRowIndex	The row index of the photo in the buffer.
	 * @param newFilepath		The new filepath for the photo.
	 */
	void callback_updateFilepathAt(int bufferRowIndex, QString newFilepath);
=======
	void callback_updateFilepathAt(BufferRowIndex bufferRowIndex, QString newFilepath);
>>>>>>> f23ba8c8
};



#endif // PHOTO_RELOCATION_THREAD_H<|MERGE_RESOLUTION|>--- conflicted
+++ resolved
@@ -74,17 +74,13 @@
 	 */
 	void reportProgress(int processed, int updated);
 	
-<<<<<<< HEAD
 	/**
 	 * Emitted when the thread has found a photo whose filepath needs to be updated.
 	 * 
 	 * @param bufferRowIndex	The row index of the photo in the buffer.
 	 * @param newFilepath		The new filepath for the photo.
 	 */
-	void callback_updateFilepathAt(int bufferRowIndex, QString newFilepath);
-=======
 	void callback_updateFilepathAt(BufferRowIndex bufferRowIndex, QString newFilepath);
->>>>>>> f23ba8c8
 };
 
 
