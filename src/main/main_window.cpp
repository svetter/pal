--- conflicted
+++ resolved
@@ -624,17 +624,13 @@
 
 // EXECUTE USER COMMANDS
 
-<<<<<<< HEAD
 /**
  * Opens the item specified by the given ItemTypeMapper and view row index for viewing.
  * 
  * @param mapper		The ItemTypeMapper for the type of item to open.
  * @param viewRowIndex	The view row index of the item to open.
  */
-void MainWindow::viewItem(const ItemTypeMapper& mapper, int viewRowIndex)
-=======
 void MainWindow::viewItem(const ItemTypeMapper& mapper, ViewRowIndex viewRowIndex)
->>>>>>> f23ba8c8
 {
 	switch (mapper.type) {
 	case ItemTypeAscent:
@@ -661,7 +657,6 @@
 	setStatusLine(tr("Saved new %1.").arg(mapper.baseTable->getItemNameSingularLowercase()));
 }
 
-<<<<<<< HEAD
 /**
  * Opens a dialog for creating a new item of the type specified by the given ItemTypeMapper as a
  * duplicate of the item specified by the given view row index.
@@ -671,10 +666,7 @@
  * @param mapper		The ItemTypeMapper for the type of item to duplicate.
  * @param viewRowIndex	The view row index of the item to duplicate.
  */
-void MainWindow::duplicateAndEditItem(const ItemTypeMapper& mapper, int viewRowIndex)
-=======
 void MainWindow::duplicateAndEditItem(const ItemTypeMapper& mapper, ViewRowIndex viewRowIndex)
->>>>>>> f23ba8c8
 {
 	BufferRowIndex bufferRowIndex = mapper.compTable->getBufferRowIndexForViewRow(viewRowIndex);
 	BufferRowIndex newBufferRowIndex = mapper.openDuplicateItemDialogAndStoreMethod(this, &db, bufferRowIndex);
@@ -702,7 +694,6 @@
 	setStatusLine(tr("Saved changes in %1.").arg(mapper.baseTable->getItemNameSingularLowercase()));
 }
 
-<<<<<<< HEAD
 /**
  * Opens a dialog for deleting the item specified by the given ItemTypeMapper and view row index.
  * 
@@ -711,10 +702,7 @@
  * @param mapper		The ItemTypeMapper for the type of item to delete.
  * @param viewRowIndex	The view row index of the item to delete.
  */
-void MainWindow::deleteItem(const ItemTypeMapper& mapper, int viewRowIndex)
-=======
 void MainWindow::deleteItem(const ItemTypeMapper& mapper, ViewRowIndex viewRowIndex)
->>>>>>> f23ba8c8
 {
 	BufferRowIndex bufferRowIndex = mapper.compTable->getBufferRowIndexForViewRow(viewRowIndex);
 	mapper.openDeleteItemDialogAndStoreMethod(this, &db, bufferRowIndex);
@@ -724,7 +712,6 @@
 }
 
 
-<<<<<<< HEAD
 /**
  * Updates selection, table size info and filters after an item was added, edited or removed.
  * 
@@ -732,10 +719,7 @@
  * @param numberOfEntriesChanged	Whether the number of entries in the table changed.
  * @param bufferRowToSelectIndex	The buffer row index of the item to select after the update.
  */
-void MainWindow::performUpdatesAfterUserAction(const ItemTypeMapper& mapper, bool numberOfEntriesChanged, int bufferRowToSelectIndex)
-=======
 void MainWindow::performUpdatesAfterUserAction(const ItemTypeMapper& mapper, bool numberOfEntriesChanged, BufferRowIndex bufferRowToSelectIndex)
->>>>>>> f23ba8c8
 {
 	// Update selection in table
 	if (bufferRowToSelectIndex.isValid()) {
@@ -759,7 +743,6 @@
 	if (!mapper || mapper->type == ItemTypeHiker)	ascentFilterBar->updateHikerCombo();
 }
 
-<<<<<<< HEAD
 /**
  * Updates the selection in the table view specified by the given ItemTypeMapper to the item at the
  * given view row index.
@@ -767,10 +750,7 @@
  * @param mapper		The ItemTypeMapper containing the table view whose selection should be updated.
  * @param viewRowIndex	The view row index of the item to select.
  */
-void MainWindow::updateSelectionAfterUserAction(const ItemTypeMapper& mapper, int viewRowIndex)
-=======
 void MainWindow::updateSelectionAfterUserAction(const ItemTypeMapper& mapper, ViewRowIndex viewRowIndex)
->>>>>>> f23ba8c8
 {
 	QModelIndex modelIndex = mapper.compTable->index(viewRowIndex.get(), 0);
 	mapper.tableView->setCurrentIndex(modelIndex);
